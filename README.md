# GDPR WebEditor

## Setup

To set up the project locally you need to have [Node.js](https://nodejs.org/en/) installed.
Then run the following commands to clone the repository and install the dependencies:

```shell
git clone https://github.com/Model-Based-Data-Protection-Assessments/GDPR-Editor.git
cd WebEditor
npm install
```

Installing dependencies must be done after each change to the dependency section in `package.json`.
Therefore, running `npm install` might be necessary after pulling changes from the repository.

## Running locally

To run the project locally for testing or development run the following command:

```shell
npm run dev
```

This will start a local web server. To visit the page either open the URL shown in the console or press `o` in the console.

## Building for production

To build the project for production run the following command:

```shell
npm run build
```

This will create a `dist` folder containing the built static assets. The contents of this folder can be uploaded to a web server to host the project.

<<<<<<< HEAD
This project is built using GitHub Actions and the current built version is hosted on GitHub Pages that can be found [here](https://model-based-data-protection-assessments.github.io/GDPR-Editor/).
=======
This project is built using GitHub Actions and the current built version is hosted on GitHub Pages that can be found [here](https://dataflowanalysis.github.io/WebEditor/).

## Developing

When you want to develop on this project, it is advised to read the [technical documentation](./Documentation.md)
to understand the structure of the project, why things are done the way they are and how the different modules
are structured and interact with each other.
>>>>>>> f28255e9
<|MERGE_RESOLUTION|>--- conflicted
+++ resolved
@@ -34,14 +34,10 @@
 
 This will create a `dist` folder containing the built static assets. The contents of this folder can be uploaded to a web server to host the project.
 
-<<<<<<< HEAD
 This project is built using GitHub Actions and the current built version is hosted on GitHub Pages that can be found [here](https://model-based-data-protection-assessments.github.io/GDPR-Editor/).
-=======
-This project is built using GitHub Actions and the current built version is hosted on GitHub Pages that can be found [here](https://dataflowanalysis.github.io/WebEditor/).
 
 ## Developing
 
 When you want to develop on this project, it is advised to read the [technical documentation](./Documentation.md)
 to understand the structure of the project, why things are done the way they are and how the different modules
-are structured and interact with each other.
->>>>>>> f28255e9
+are structured and interact with each other.